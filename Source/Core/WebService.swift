//
//  WebService.swift
//  ELWebService
//
//  Created by Angelo Di Paolo on 2/16/15.
//  Copyright (c) 2015 WalmartLabs. All rights reserved.
//

import Foundation

/**
 A `WebService` value provides a concise API for encoding a NSURLRequest object
 and processing the resulting `NSURLResponse` object.
*/
@objc public final class WebService: NSObject {
    /**
        Base URL of the web service.
        If the base URL is nil, the path is interpreted as an absolute URL.
     */
    public let baseURL: URL?

    /// Base URL of the web service (as String).
    public var baseURLString: String {
        return baseURL?.absoluteString ?? ""
    }

    public var session: Session = URLSession.shared
    public weak var passthroughDelegate: ServicePassthroughDelegate?

    // MARK: Initialization

    /**
     Initialize a web service value.
     - parameter baseURL: URL to use as the base URL of the web service.
     */
    public init(baseURL: URL? = nil) {
        self.baseURL = baseURL
        super.init()
        if let passthroughDataSource = self as? ServicePassthroughDataSource {
            passthroughDelegate = passthroughDataSource.servicePassthroughDelegate
        }
    }

    /**
     Initialize a web service value.
     - parameter baseURL: URL to use as the base URL of the web service.
     - parameter passthroughDelegate: ServicePassthroughDelegate to use for hooking into service request/response events.
     */
    public convenience init(baseURL: URL?, passthroughDelegate: ServicePassthroughDelegate) {
        self.init(baseURL: baseURL)
        self.passthroughDelegate = passthroughDelegate
    }

    /**
     Initialize a web service value.
     - parameter baseURLString: URL string to use as the base URL of the web service.
     - note:
     This initializer can cause a runtime crash if the `baseURLString` cannot convert to a URL.
     It is better to use `init(baseURL: URL)` in place of this.
    */
    convenience public init(baseURLString: String) {
        let baseURL = URL(string: baseURLString)
        self.init(baseURL: baseURL)
    }

    /**
     Initialize a web service value.
     - parameter baseURL: URL to use as the base URL of the web service.
     - parameter passthroughDelegate: ServicePassthroughDelegate to use for hooking into service request/response events.
     - note:
     This initializer can cause a runtime crash if the `baseURLString` cannot convert to a URL.
     It is better to use `init(baseURL: URL, passthroughDelegate: ServicePassthroughDelegate)` in place of this.
     */
    public convenience init(baseURLString: String, passthroughDelegate: ServicePassthroughDelegate) {
        self.init(baseURLString: baseURLString)
        self.passthroughDelegate = passthroughDelegate
    }
}

// MARK: - Request API

extension WebService {
    /**
    Create a service task for a `GET` HTTP request.
    
    - parameter path: Request path. The value can be relative to the base URL string
    or absolute.
    - returns: A ServiceTask instance that refers to the lifetime of processing
    a given request.
    */
    public func GET(_ path: String) -> ServiceTask {
        return serviceTask(.GET, path: path)
    }

    /**
    Create a service task for a `POST` HTTP request.
    
    - parameter path: Request path. The value can be relative to the base URL string
    or absolute.
    - returns: A ServiceTask instance that refers to the lifetime of processing
    a given request.
    */
    public func POST(_ path: String) -> ServiceTask {
        return serviceTask(.POST, path: path)
    }

    /**
    Create a service task for a PUT HTTP request.
    
    - parameter path: Request path. The value can be relative to the base URL string
    or absolute.
    - returns: A ServiceTask instance that refers to the lifetime of processing
    a given request.
    */
    public func PUT(_ path: String) -> ServiceTask {
        return serviceTask(.PUT, path: path)
    }

    /**
     Create a service task for a PATCH HTTP request.
     
     - parameter path: Request path. The value can be relative to the base URL string
     or absolute.
     - returns: A ServiceTask instance that refers to the lifetime of processing
     a given request.
     */
    public func PATCH(path: String) -> ServiceTask {
        return serviceTask(.PATCH, path: path)
    }

    /**
    Create a service task for a DELETE HTTP request.
    
    - parameter path: Request path. The value can be relative to the base URL string
    or absolute.
    - returns: A ServiceTask instance that refers to the lifetime of processing
    a given request.
    */
    public func DELETE(_ path: String) -> ServiceTask {
        return serviceTask(.DELETE, path: path)
    }

    /**
    Create a service task for a HEAD HTTP request.
    
    - parameter path: Request path. The value can be relative to the base URL string
    or absolute.
    - returns: A ServiceTask instance that refers to the lifetime of processing
    a given request.
    */
    public func HEAD(_ path: String) -> ServiceTask {
        return serviceTask(.HEAD, path: path)
    }

    /**
     Create a service task to fulfill a service request.
     
     - parameter method: HTTP request method.
     - parameter path: Request path. The value can be relative to the base URL string
     or absolute.
     - returns: A request.
     */
<<<<<<< HEAD
    public func request(_ method: Request.Method, path: String) -> Request {
        return Request(method, url: absoluteURL(path))
=======
    public func request(_ method: Request.Method, path: String) -> ServiceTask {
        return serviceTask(request: Request(method, url: absoluteURL(path)))
>>>>>>> 58e87b2a
    }
    
    /**
     Create a service task to fulfill a service request.
     
     - parameter method: HTTP request method.
     - parameter path: Request path. The value can be relative to the base URL string
     or absolute.
     - returns: A ServiceTask instance that refers to the lifetime of processing
     a given request.
    */
    public func serviceTask(request: Request) -> ServiceTask {
        let task = ServiceTask(request: request, session: self)
        task.passthroughDelegate = passthroughDelegate
        return task
    }
    
    public func sessionTask(request: URLRequestEncodable) -> SessionTask {
        let task = SessionTask(urlRequestEncodable: request, session: self)
        task.passthroughDelegate = passthroughDelegate
        return task
    }
    
    func serviceTask(_ method: Request.Method, path: String) -> ServiceTask {
        return serviceTask(request: request(method, path: path))
    }
}

// MARK: - Session API

extension WebService: Session {
    typealias TaskHandler = (Data?, URLResponse?, Error?) -> Void

    public func dataTask(request: URLRequestEncodable, completion: @escaping (Data?, URLResponse?, Error?) -> Void) -> DataTask {
        return dataTask(session: session, request: request, completion: completion)
    }

    func dataTask(session: Session, request: URLRequestEncodable, completion: @escaping (Data?, URLResponse?, Error?) -> Void) -> DataTask {
        let urlRequest = canonicalRequest(request: request).urlRequestValue

        passthroughDelegate?.requestSent(urlRequest)
        return session.dataTask(request: urlRequest, completion: onTaskCompletion(urlRequest, completionHandler: completion))
    }

    func canonicalRequest(request: URLRequestEncodable) -> URLRequestEncodable {
        let urlRequest = request.urlRequestValue

        if let modifiedRequest = passthroughDelegate?.modifiedRequest(urlRequest) {
            return modifiedRequest
        }

        return urlRequest
    }

    func onTaskCompletion(_ request: URLRequestEncodable, completionHandler: @escaping TaskHandler) -> TaskHandler {
        return { data, response, error in
            self.passthroughDelegate?.responseReceived(response, data: data, request: request.urlRequestValue, error: error)
            completionHandler(data, response, error)
        }
    }
}

// MARK: - URL String Construction

extension WebService {
    /**
     Return an absolute URL string relative to the baseURLString value.

     - parameter string: URL string.
     - returns: An absolute URL string relative to the value of `baseURLString`.
     */
    dynamic public func absoluteURL(_ string: String) -> URL {
        return constructURL(string, relativeToURL: baseURL)!
    }

    /**
     Return an absolute URL string relative to the baseURLString value.
    
     - parameter string: URL string.
     - returns: An absolute URL string relative to the value of `baseURLString`.
    */
    dynamic public func absoluteURLString(_ string: String) -> String {
        return absoluteURL(string).absoluteString
    }

    /**
     Return an absolute URL string relative to the baseURLString value.

     - parameter string: URL string value.
     - parameter relativeURLString: Value of relative URL string.
     - returns: An absolute URL string.
     */
    func constructURL(_ string: String, relativeToURL: URL?) -> URL? {
        guard string != "" else { // if string is empty then just return the baseURL
            return baseURL
        }
        let url = URL(string: string, relativeTo: relativeToURL)
        return url
    }
}<|MERGE_RESOLUTION|>--- conflicted
+++ resolved
@@ -159,14 +159,9 @@
      - parameter path: Request path. The value can be relative to the base URL string
      or absolute.
      - returns: A request.
-     */
-<<<<<<< HEAD
+    */
     public func request(_ method: Request.Method, path: String) -> Request {
         return Request(method, url: absoluteURL(path))
-=======
-    public func request(_ method: Request.Method, path: String) -> ServiceTask {
-        return serviceTask(request: Request(method, url: absoluteURL(path)))
->>>>>>> 58e87b2a
     }
     
     /**
