//
//  Request.swift
//  ELWebService
//
//  Created by Angelo Di Paolo on 2/25/15.
//  Copyright (c) 2015 WalmartLabs. All rights reserved.
//

import Foundation

/// Defines an interface for encoding a `NSURLRequest`.
public protocol URLRequestEncodable {
    var urlRequestValue: NSURLRequest {get}
}

/**
 Encapsulates the data required to send an HTTP request.
*/
public struct Request {
    
    /// The `Method` enum defines the supported HTTP methods.
    public enum Method: String {
        case GET = "GET"
        case HEAD = "HEAD"
        case POST = "POST"
        case PUT = "PUT"
        case DELETE = "DELETE"

        /**
         Whether requests using this method should encode parameters in the URL, instead of the body.

         `GET`, `HEAD` and `DELETE` requests encode parameters in the URL, `PUT` and `POST` encode
         them in the body.
         */
        func encodesParametersInURL() -> Bool {
            switch self {
            case .GET, .HEAD, .DELETE:
                return true
            default:
                return false
            }
        }
    }
    
    // MARK: Parameter Encodings
    
    /// A `ParameterEncoding` value defines how to encode request parameters
    public enum ParameterEncoding {
        /// Encode parameters with percent encoding
        case Percent
        /// Encode parameters as JSON
        case JSON
        
        /**
         Encode query parameters in an existing URL.
        
         - parameter url: Query string will be appended to this NSURL value.
         - parameter parameters: Query parameters to be encoded as a query string.
         - returns: A NSURL value with query string parameters encoded.
        */
        // TODO: remove this function in 4.0.0
        public func encodeURL(url: NSURL, parameters: [String : AnyObject]) -> NSURL? {
<<<<<<< HEAD
            return url.URLByAppendingQueryItems(parameters.queryItems)
=======
            switch self {
            case .Percent:
                let components = NSURLComponents(URL: url, resolvingAgainstBaseURL: false)
                components?.appendQueryItems(parameters.queryItems)
                return components?.URL
            case .JSON:
                assertionFailure("Cannot encode URL parameters using JSON encoding")
                return nil // <-- unreachable
            }
>>>>>>> 40b90009
        }
        
        /**
         Encode query parameters into a NSData value for request body.
        
         - parameter parameters: Query parameters to be encoded as HTTP body.
         - returns: NSData value with containing encoded parameters.
        */
        public func encodeBody(parameters: [String : AnyObject]) -> NSData? {
            switch self {
            case .Percent:
                return parameters.percentEncodedQueryString?.dataUsingEncoding(NSUTF8StringEncoding, allowLossyConversion: false)
            case .JSON:
                return try? NSJSONSerialization.dataWithJSONObject(parameters, options: NSJSONWritingOptions())
            }
        }
    }
    
    /// A group of static constants for referencing HTTP header field names.
    public struct Headers {
        public static let userAgent = "User-Agent"
        public static let contentType = "Content-Type"
        public static let contentLength = "Content-Length"
        public static let accept = "Accept"
        public static let cacheControl = "Cache-Control"
    }
    
    /// A group of static constants for referencing supported HTTP 
    /// `Content-Type` header values.
    public struct ContentType {
        public static let formEncoded = "application/x-www-form-urlencoded"
        public static let json = "application/json"
    }
        
    /// The HTTP method of the request.
    public let method: Method
    
    /// The URL string of the HTTP request.
    public let url: String
    
    /// The body of the HTTP request.
    public var body: NSData?
    
    /**
     The parameters to encode in the HTTP request. Request parameters are percent
     encoded and are appended as a query string or set as the request body 
     depending on the HTTP request method.
    */
    // TODO: remove `parameters` in 4.0.0
    public var parameters = [String : AnyObject]()
    
    /// The key/value pairs that will be encoded as the query in the URL.
    public var queryParameters: [String : AnyObject]?
    
    /// The key/value pairs that are encoded as form data in the request body.
    public var formParameters: [String : AnyObject]? {
        didSet {
            if let formData = formParameters?.percentEncodedData {
                body = formData
                contentType = ContentType.formEncoded
            }
        }
    }

    /**
     The HTTP header fields of the request. Each key/value pair represents a 
     HTTP header field value using the key as the field name.
    */
    internal(set) var headers = [String : String]()
    
    /// The cache policy of the request. See NSURLRequestCachePolicy.
    internal(set) var cachePolicy = NSURLRequestCachePolicy.UseProtocolCachePolicy
    
    /// The type of parameter encoding to use when encoding request parameters.
    public var parameterEncoding = ParameterEncoding.Percent {
        didSet {
            if parameterEncoding == .JSON {
                contentType = ContentType.json
            }
        }
    }
    
    /// The HTTP `Content-Type` header field value of the request.
    internal(set) var contentType: String? {
        set { headers[Headers.contentType] = newValue }
        get { return headers[Headers.contentType] }
    }
    
    /// The HTTP `User-Agent` header field value of the request.
    internal(set) var userAgent: String? {
        set { headers[Headers.userAgent] = newValue }
        get { return headers[Headers.userAgent] }
    }
    
    // MARK: Initialization
    
    /**
     Intialize a request value.
     
     - parameter method: The HTTP request method.
     - parameter url: The URL string of the HTTP request.
    */
    init(_ method: Method, url: String) {
        self.method = method
        self.url = url
    }
}

// MARK: - URLRequestEncodable

extension Request: URLRequestEncodable {
    /**
     Encode a NSURLRequest based on the value of Request.
     
     - returns: A NSURLRequest encoded based on the Request data.
    */
    public var urlRequestValue: NSURLRequest {

        let urlRequest = NSMutableURLRequest(URL: NSURL(string: url)!)
        urlRequest.HTTPMethod = method.rawValue
        urlRequest.cachePolicy = cachePolicy
        
        for (name, value) in headers {
            urlRequest.addValue(value, forHTTPHeaderField: name)
        }
        
        if parameters.count > 0 {
<<<<<<< HEAD
            switch method {
            case .GET, .DELETE:
                if let encodedURL = urlRequest.URL?.URLByAppendingQueryItems(parameters.queryItems) {
                    urlRequest.URL = encodedURL
                }
   
            default:
=======
            if method.encodesParametersInURL() {
                if let url = urlRequest.URL,
                    encodedURL = parameterEncoding.encodeURL(url, parameters: parameters) {
                        urlRequest.URL = encodedURL
                }
            } else {
>>>>>>> 40b90009
                if let data = parameterEncoding.encodeBody(parameters) {
                    urlRequest.HTTPBody = data
                    
                    if urlRequest.valueForHTTPHeaderField(Headers.contentType) == nil {
                        urlRequest.setValue(ContentType.formEncoded, forHTTPHeaderField: Headers.contentType)
                    }
                }
            }
        }
        
        // body property value overwrites any previously encoded body value
        if let body = body {
            urlRequest.HTTPBody = body
        }
        
        // queryParameters property overwrite and previously encoded query values
        if let queryParameters = queryParameters,
            let encodedURL = urlRequest.URL?.URLByAppendingQueryItems(queryParameters.queryItems) {
            urlRequest.URL = encodedURL
        }
        
        return urlRequest.copy() as! NSURLRequest
    }
}

extension NSURLRequest: URLRequestEncodable {
    public var urlRequestValue: NSURLRequest {
        return self
    }
}

// MARK: - Query String

extension Dictionary {
    /// Return an encoded query string using the elements in the dictionary.
    var percentEncodedQueryString: String? {
        let components = NSURLComponents(string: "")
        components?.queryItems = queryItems
        return components?.URL?.query
    }
    
    var queryItems: [NSURLQueryItem] {
        var items = [NSURLQueryItem]()
        
        for (name, value) in self {
            let item = NSURLQueryItem(name: "\(name)", value: "\(value)")
            items.append(item)
        }
        
        return items
    }
    
    var percentEncodedData: NSData? {
        return percentEncodedQueryString?.dataUsingEncoding(NSUTF8StringEncoding, allowLossyConversion: false)
    }
}

extension NSURL {
    func URLByAppendingQueryItems(newItems: [NSURLQueryItem]) -> NSURL? {
        let components = NSURLComponents(URL: self, resolvingAgainstBaseURL: false)
        components?.appendQueryItems(newItems)
        return components?.URL
    }
}

// MARK: - Percent Encoded Query

extension NSURLComponents {
    /// Append an array of query items to the existing `queryItems` property value.
    func appendQueryItems(newItems: [NSURLQueryItem]) {
        if let existingQueryItems = queryItems {
            queryItems = existingQueryItems + newItems
        } else {
            queryItems = newItems
        }
    }
}<|MERGE_RESOLUTION|>--- conflicted
+++ resolved
@@ -60,19 +60,14 @@
         */
         // TODO: remove this function in 4.0.0
         public func encodeURL(url: NSURL, parameters: [String : AnyObject]) -> NSURL? {
-<<<<<<< HEAD
-            return url.URLByAppendingQueryItems(parameters.queryItems)
-=======
             switch self {
             case .Percent:
-                let components = NSURLComponents(URL: url, resolvingAgainstBaseURL: false)
-                components?.appendQueryItems(parameters.queryItems)
-                return components?.URL
+                return url.URLByAppendingQueryItems(parameters.queryItems)
+            
             case .JSON:
                 assertionFailure("Cannot encode URL parameters using JSON encoding")
                 return nil // <-- unreachable
             }
->>>>>>> 40b90009
         }
         
         /**
@@ -190,7 +185,6 @@
      - returns: A NSURLRequest encoded based on the Request data.
     */
     public var urlRequestValue: NSURLRequest {
-
         let urlRequest = NSMutableURLRequest(URL: NSURL(string: url)!)
         urlRequest.HTTPMethod = method.rawValue
         urlRequest.cachePolicy = cachePolicy
@@ -200,22 +194,11 @@
         }
         
         if parameters.count > 0 {
-<<<<<<< HEAD
-            switch method {
-            case .GET, .DELETE:
+            if method.encodesParametersInURL() {
                 if let encodedURL = urlRequest.URL?.URLByAppendingQueryItems(parameters.queryItems) {
                     urlRequest.URL = encodedURL
                 }
-   
-            default:
-=======
-            if method.encodesParametersInURL() {
-                if let url = urlRequest.URL,
-                    encodedURL = parameterEncoding.encodeURL(url, parameters: parameters) {
-                        urlRequest.URL = encodedURL
-                }
             } else {
->>>>>>> 40b90009
                 if let data = parameterEncoding.encodeBody(parameters) {
                     urlRequest.HTTPBody = data
                     
