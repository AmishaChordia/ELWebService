//
//  ServicePassthroughDelegate.swift
//  ELWebService
//
//  Created by Angelo Di Paolo on 2/8/16.
//  Copyright © 2016 WalmartLabs. All rights reserved.
//

import Foundation

/// Defines a delegate interface for hooking into service request/response events.
public protocol ServicePassthroughDelegate: class {
    /// Called before a request is to be sent
    func requestSent(request: NSURLRequest)
    
    /// Called after a NSURLSessionDataTask has completed
    func responseReceived(response: NSURLResponse?, data: NSData?, error: NSError?)
    
    /// Called before an updateUI handler is invoked
    func updateUIBegin(response: NSURLResponse?)
    
    /// Called after an updateUI handler has been invoked
    func updateUIEnd(response: NSURLResponse?)
    
    /// Called when a ServiceTask handler returns a .Failure(error) result
    func serviceResultFailure(error: ErrorType)
<<<<<<< HEAD
}

public protocol ServicePassthroughDataSource {
    var servicePassthroughDelegate: ServicePassthroughDelegate {get}
=======
    
    func modifiedRequest(request: NSURLRequest) -> NSURLRequest?
}

extension ServicePassthroughDelegate {
    func modifiedRequest(request: NSURLRequest) -> NSURLRequest? {
        return nil
    }
>>>>>>> c1b2fee8
}<|MERGE_RESOLUTION|>--- conflicted
+++ resolved
@@ -24,12 +24,6 @@
     
     /// Called when a ServiceTask handler returns a .Failure(error) result
     func serviceResultFailure(error: ErrorType)
-<<<<<<< HEAD
-}
-
-public protocol ServicePassthroughDataSource {
-    var servicePassthroughDelegate: ServicePassthroughDelegate {get}
-=======
     
     func modifiedRequest(request: NSURLRequest) -> NSURLRequest?
 }
@@ -38,5 +32,8 @@
     func modifiedRequest(request: NSURLRequest) -> NSURLRequest? {
         return nil
     }
->>>>>>> c1b2fee8
+}
+
+public protocol ServicePassthroughDataSource {
+    var servicePassthroughDelegate: ServicePassthroughDelegate {get}
 }